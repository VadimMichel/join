import {
  EnvironmentInjector,
  Injectable,
  inject,
  runInInjectionContext,
} from '@angular/core';
import { BehaviorSubject, map, Observable } from 'rxjs';
import {
  Firestore,
  collection,
  doc,
  onSnapshot,
  addDoc,
  deleteDoc,
  updateDoc,
  DocumentData,
  QuerySnapshot,
  QueryDocumentSnapshot,
  CollectionReference,
  DocumentReference,
  Timestamp,
  UpdateData,
  PartialWithFieldValue,
  collectionData,
} from '@angular/fire/firestore';
<<<<<<< HEAD
import { Task, BoardColumn, TaskTest, Subtask } from './task.interface';

interface FirebaseTaskData {
  title: string;
  description: string;
  category: string;
  priority: 'low' | 'medium' | 'urgent';
  status: 'todo' | 'inprogress' | 'awaiting' | 'done';
  assignedUsers: string[];
  createdDate: Timestamp;
  dueDate: Timestamp | null;
  subtasks: Subtask[];
}
=======
import { Task, BoardColumn, Subtask, FirestoreTask } from './task.interface';
>>>>>>> c4723719

// type FirebaseTaskUpdate = PartialWithFieldValue<DocumentData>;

@Injectable({
  providedIn: 'root',
})
export class TaskDataService {
  private tasksSubject = new BehaviorSubject<Task[]>([]);
  public tasks$ = this.tasksSubject.asObservable();
  // private unsubscribe!: () => void;
  private unsubscribeFromTasks?: () => void;

  private columns: BoardColumn[] = [
    { id: '1', title: 'ToDo', status: 'todo', tasks: [] },
    { id: '2', title: 'In Progress', status: 'inprogress', tasks: [] },
    { id: '3', title: 'Awaiting Feedback', status: 'awaiting', tasks: [] },
    { id: '4', title: 'Done', status: 'done', tasks: [] },
  ];
  tasks: Task[] = [];

  // private firestore = inject(Firestore);
  private readonly firestore = inject(Firestore);
  private readonly injector = inject(EnvironmentInjector);

  constructor() {
    // this.initializeTaskListener();
    this.initTasks();
  }

  initTasks() {
    const taskSubStream = collectionData(this.getTasksRef(), {
      idField: 'id',
    }).subscribe((tasks) => this.tasksSubject.next(tasks as Task[]));

<<<<<<< HEAD
  /**
   * Converts Firebase document data to Task object
   */
  private convertFirebaseTask(data: DocumentData, id: string): Task {
    const firebaseData = data as Partial<FirebaseTaskData>;
    
    return {
      id,
      title: firebaseData.title ?? '',
      description: firebaseData.description ?? '',
      category: firebaseData.category ?? 'Technical Task',
      priority: firebaseData.priority ?? 'medium',
      status: firebaseData.status ?? 'todo',
      assignedUsers: firebaseData.assignedUsers ?? [],
      createdDate: firebaseData.createdDate?.toDate() ?? new Date(),
      dueDate: firebaseData.dueDate?.toDate() ?? undefined,
      subtasks: firebaseData.subtasks ?? []
    };
=======
    this.unsubscribeFromTasks = () => taskSubStream.unsubscribe();
>>>>>>> c4723719
  }

  getTasksRef() {
    return collection(this.firestore, 'tasks');
  }

  cleanUp() {
    this.unsubscribeFromTasks?.();
  }

  getBoardColumns(): Observable<BoardColumn[]> {
    return this.tasks$.pipe(
      map((tasks) => {
        return this.columns.map((column) => ({
          ...column,
          tasks: tasks.filter((task) => task.status === column.status),
        }));
      })
    );
  }

  async addTask(task: FirestoreTask): Promise<void> {
    try {
      await runInInjectionContext(this.injector, () =>
        addDoc(this.getTasksRef(), task)
      );
    } catch (error: unknown) {
      console.error('Error adding task:', error);
      throw error;
    }
  }

<<<<<<< HEAD
  /**
   * Updates an existing task in Firebase
   */
  async updateTask(task: Task): Promise<void> {
    if (!task.id) {
      throw new Error('Task ID is required for update');
    }
    
    try {
      const updateData: FirebaseTaskUpdate = {
        title: task.title,
        description: task.description,
        category: task.category,
        priority: task.priority,
        status: task.status,
        assignedUsers: task.assignedUsers,
        createdDate: Timestamp.fromDate(task.createdDate),
        dueDate: task.dueDate ? Timestamp.fromDate(task.dueDate) : null,
        subtasks: task.subtasks || []
      };
      
      const docRef = this.getSingleTaskRef(task.id);
      await updateDoc(docRef, updateData);
    } catch (error: unknown) {
      console.error('Error updating task:', error);
      throw error;
    }
  }

  /**
   * Deletes a task from Firebase
   */
=======
>>>>>>> c4723719
  async deleteTask(taskId: string): Promise<void> {
    try {
      await runInInjectionContext(this.injector, () => {
        const docRef = doc(this.firestore, 'tasks', taskId);
        return deleteDoc(docRef);
      });
    } catch (error: unknown) {
      console.error('Error deleting task:', error);
      throw error;
    }
  }

  async updateTask(taskId: string, updateData: Partial<FirestoreTask>): Promise<void> {
    try {
      await runInInjectionContext(this.injector, () => {
        const docRef = doc(this.firestore, 'tasks', taskId);
        return updateDoc(docRef, updateData);
      });
    } catch (error: unknown) {
      console.error('Error editing task:', error);
      throw error;
    }
  }
<<<<<<< HEAD

  /**
   * Prepares task data for Firebase storage
   */
  private prepareTaskForFirebase(task: Omit<Task, 'id'> | Task): FirebaseTaskData {
    return {
      title: task.title,
      description: task.description,
      category: task.category,
      priority: task.priority,
      status: task.status,
      assignedUsers: task.assignedUsers,
      createdDate: Timestamp.fromDate(task.createdDate),
      dueDate: task.dueDate ? Timestamp.fromDate(task.dueDate) : null,
      subtasks: task.subtasks || []
    };
  }

  /**
   * Gets a single task by ID as Observable
   */
  getTaskById(taskId: string): Observable<Task | null> {
    return new Observable<Task | null>((observer) => {
      const subscription = this.tasks$.subscribe(tasks => {
        const task = tasks.find(t => t.id === taskId);
        observer.next(task ?? null);
      });

      return () => subscription.unsubscribe();
    });
  }

  /**
   * Cleanup Firebase listeners
   */
  ngOnDestroy(): void {
    if (this.unsubscribe) {
      this.unsubscribe();
    }
  }
=======
>>>>>>> c4723719
}<|MERGE_RESOLUTION|>--- conflicted
+++ resolved
@@ -23,23 +23,7 @@
   PartialWithFieldValue,
   collectionData,
 } from '@angular/fire/firestore';
-<<<<<<< HEAD
-import { Task, BoardColumn, TaskTest, Subtask } from './task.interface';
-
-interface FirebaseTaskData {
-  title: string;
-  description: string;
-  category: string;
-  priority: 'low' | 'medium' | 'urgent';
-  status: 'todo' | 'inprogress' | 'awaiting' | 'done';
-  assignedUsers: string[];
-  createdDate: Timestamp;
-  dueDate: Timestamp | null;
-  subtasks: Subtask[];
-}
-=======
 import { Task, BoardColumn, Subtask, FirestoreTask } from './task.interface';
->>>>>>> c4723719
 
 // type FirebaseTaskUpdate = PartialWithFieldValue<DocumentData>;
 
@@ -74,28 +58,7 @@
       idField: 'id',
     }).subscribe((tasks) => this.tasksSubject.next(tasks as Task[]));
 
-<<<<<<< HEAD
-  /**
-   * Converts Firebase document data to Task object
-   */
-  private convertFirebaseTask(data: DocumentData, id: string): Task {
-    const firebaseData = data as Partial<FirebaseTaskData>;
-    
-    return {
-      id,
-      title: firebaseData.title ?? '',
-      description: firebaseData.description ?? '',
-      category: firebaseData.category ?? 'Technical Task',
-      priority: firebaseData.priority ?? 'medium',
-      status: firebaseData.status ?? 'todo',
-      assignedUsers: firebaseData.assignedUsers ?? [],
-      createdDate: firebaseData.createdDate?.toDate() ?? new Date(),
-      dueDate: firebaseData.dueDate?.toDate() ?? undefined,
-      subtasks: firebaseData.subtasks ?? []
-    };
-=======
     this.unsubscribeFromTasks = () => taskSubStream.unsubscribe();
->>>>>>> c4723719
   }
 
   getTasksRef() {
@@ -128,41 +91,6 @@
     }
   }
 
-<<<<<<< HEAD
-  /**
-   * Updates an existing task in Firebase
-   */
-  async updateTask(task: Task): Promise<void> {
-    if (!task.id) {
-      throw new Error('Task ID is required for update');
-    }
-    
-    try {
-      const updateData: FirebaseTaskUpdate = {
-        title: task.title,
-        description: task.description,
-        category: task.category,
-        priority: task.priority,
-        status: task.status,
-        assignedUsers: task.assignedUsers,
-        createdDate: Timestamp.fromDate(task.createdDate),
-        dueDate: task.dueDate ? Timestamp.fromDate(task.dueDate) : null,
-        subtasks: task.subtasks || []
-      };
-      
-      const docRef = this.getSingleTaskRef(task.id);
-      await updateDoc(docRef, updateData);
-    } catch (error: unknown) {
-      console.error('Error updating task:', error);
-      throw error;
-    }
-  }
-
-  /**
-   * Deletes a task from Firebase
-   */
-=======
->>>>>>> c4723719
   async deleteTask(taskId: string): Promise<void> {
     try {
       await runInInjectionContext(this.injector, () => {
@@ -186,7 +114,6 @@
       throw error;
     }
   }
-<<<<<<< HEAD
 
   /**
    * Prepares task data for Firebase storage
@@ -227,6 +154,4 @@
       this.unsubscribe();
     }
   }
-=======
->>>>>>> c4723719
 }