<<<<<<< HEAD
import { Injectable } from '@angular/core';
import { BehaviorSubject } from 'rxjs';
import { Task, BoardColumn, TaskTest, Subtask } from './task.interface';
import { Firestore } from '@angular/fire/firestore';
import { collection, doc } from 'firebase/firestore';
=======
import { Injectable, inject } from '@angular/core';
import { BehaviorSubject, Observable } from 'rxjs';
import {
  Firestore,
  collection,
  doc,
  onSnapshot,
  addDoc,
  deleteDoc,
  updateDoc,
  DocumentData,
  QuerySnapshot,
  QueryDocumentSnapshot,
  CollectionReference,
  DocumentReference,
  Timestamp,
  UpdateData,
  PartialWithFieldValue,
} from '@angular/fire/firestore';
import { Task, BoardColumn } from './task.interface';
>>>>>>> b5344f47

interface FirebaseTaskData {
  title: string;
  description: string;
  category: string;
  priority: 'low' | 'medium' | 'urgent';
  status: 'todo' | 'inprogress' | 'awaiting' | 'done';
  assignedUsers: string[];
  createdDate: Timestamp;
  dueDate: Timestamp | null;
}

type FirebaseTaskUpdate = PartialWithFieldValue<DocumentData>;

@Injectable({
  providedIn: 'root'
})
export class TaskDataService {
  private firestore = inject(Firestore);
  private tasksSubject = new BehaviorSubject<Task[]>([]);
  public tasks$ = this.tasksSubject.asObservable();
  private unsubscribe!: () => void;

  private columns: BoardColumn[] = [
    { id: '1', title: 'ToDo', status: 'todo', tasks: [] },
    { id: '2', title: 'In Progress', status: 'inprogress', tasks: [] },
    { id: '3', title: 'Awaiting Feedback', status: 'awaiting', tasks: [] },
    { id: '4', title: 'Done', status: 'done', tasks: [] }
  ];

<<<<<<< HEAD
  tasks: TaskTest[] = [];

  constructor(private firestore: Firestore) {
    this.loadDummyData();
  }

  getTasksRef(){
    return collection(this.firestore, 'tasks')
  }

  getTaskDocRef(taskId:string) {
    return doc(this.getTasksRef(), taskId);
  }






=======
  constructor() {
    this.initializeTaskListener();
  }

  /**
   * Sets up the Firebase listener for task updates
   */
  private initializeTaskListener(): void {
    this.unsubscribe = onSnapshot(this.getTasksRef(), (snapshot) => {
      this.processTaskSnapshot(snapshot);
    });
  }

  /**
   * Processes the Firebase task snapshot
   */
  private processTaskSnapshot(snapshot: QuerySnapshot<DocumentData>): void {
    const tasks: Task[] = [];
    snapshot.forEach((doc: QueryDocumentSnapshot<DocumentData>) => {
      const task = this.convertFirebaseTask(doc.data(), doc.id);
      tasks.push(task);
    });
    this.tasksSubject.next(tasks);
  }

  /**
   * Converts Firebase document data to Task object
   */
  private convertFirebaseTask(data: DocumentData, id: string): Task {
    const firebaseData = data as Partial<FirebaseTaskData>;
    
    return {
      id,
      title: firebaseData.title ?? '',
      description: firebaseData.description ?? '',
      category: firebaseData.category ?? 'Technical Task',
      priority: firebaseData.priority ?? 'medium',
      status: firebaseData.status ?? 'todo',
      assignedUsers: firebaseData.assignedUsers ?? [],
      createdDate: firebaseData.createdDate?.toDate() ?? new Date(),
      dueDate: firebaseData.dueDate?.toDate() ?? undefined
    };
  }

  /**
   * Gets the Firebase tasks collection reference
   */
  getTasksRef(): CollectionReference<DocumentData> {
    return collection(this.firestore, 'tasks');
  }

  /**
   * Gets a single task document reference
   */
  getSingleTaskRef(taskId: string): DocumentReference<DocumentData> {
    return doc(this.firestore, 'tasks', taskId);
  }

  /**
   * Gets columns with current tasks
   */
>>>>>>> b5344f47
  getColumns(): BoardColumn[] {
    const tasks = this.tasksSubject.getValue();
    return this.columns.map(column => ({
      ...column,
      tasks: tasks.filter(task => task.status === column.status)
    }));
  }
<<<<<<< HEAD
  
  // Dummy Data Test
  addTask(task: Omit<Task, 'id'>): void {
    const newTask: Task = {
      ...task,
      id: Date.now().toString() + Math.random().toString(36).substr(2, 9)
    };
    const currentTasks = this.tasksSubject.getValue();
    this.tasksSubject.next([...currentTasks, newTask]);
=======

  /**
   * Adds a new task to Firebase
   */
  async addTask(task: Omit<Task, 'id'>): Promise<void> {
    try {
      const taskData = this.prepareTaskForFirebase(task);
      await addDoc(this.getTasksRef(), taskData);
    } catch (error: unknown) {
      console.error('Error adding task:', error);
      throw error;
    }
>>>>>>> b5344f47
  }

  /**
   * Updates an existing task in Firebase
   */
  async updateTask(task: Task): Promise<void> {
    if (!task.id) {
      throw new Error('Task ID is required for update');
    }
    
    try {
      const updateData: FirebaseTaskUpdate = {
        title: task.title,
        description: task.description,
        category: task.category,
        priority: task.priority,
        status: task.status,
        assignedUsers: task.assignedUsers,
        createdDate: Timestamp.fromDate(task.createdDate),
        dueDate: task.dueDate ? Timestamp.fromDate(task.dueDate) : null
      };
      
      const docRef = this.getSingleTaskRef(task.id);
      await updateDoc(docRef, updateData);
    } catch (error: unknown) {
      console.error('Error updating task:', error);
      throw error;
    }
  }

  /**
   * Deletes a task from Firebase
   */
  async deleteTask(taskId: string): Promise<void> {
    try {
      const docRef = this.getSingleTaskRef(taskId);
      await deleteDoc(docRef);
    } catch (error: unknown) {
      console.error('Error deleting task:', error);
      throw error;
    }
  }

  /**
   * Updates task status (for drag and drop)
   */
  async updateTaskStatus(taskId: string, newStatus: Task['status']): Promise<void> {
    try {
      const docRef = this.getSingleTaskRef(taskId);
      const updateData: FirebaseTaskUpdate = { status: newStatus };
      await updateDoc(docRef, updateData);
    } catch (error: unknown) {
      console.error('Error updating task status:', error);
      throw error;
    }
  }

  /**
   * Prepares task data for Firebase storage
   */
  private prepareTaskForFirebase(task: Omit<Task, 'id'> | Task): FirebaseTaskData {
    return {
      title: task.title,
      description: task.description,
      category: task.category,
      priority: task.priority,
      status: task.status,
      assignedUsers: task.assignedUsers,
      createdDate: Timestamp.fromDate(task.createdDate),
      dueDate: task.dueDate ? Timestamp.fromDate(task.dueDate) : null
    };
  }

  /**
   * Gets a single task by ID as Observable
   */
  getTaskById(taskId: string): Observable<Task | null> {
    return new Observable<Task | null>((observer) => {
      const subscription = this.tasks$.subscribe(tasks => {
        const task = tasks.find(t => t.id === taskId);
        observer.next(task ?? null);
      });

      return () => subscription.unsubscribe();
    });
  }

  /**
   * Cleanup Firebase listeners
   */
  ngOnDestroy(): void {
    if (this.unsubscribe) {
      this.unsubscribe();
    }
  }
}<|MERGE_RESOLUTION|>--- conflicted
+++ resolved
@@ -1,10 +1,3 @@
-<<<<<<< HEAD
-import { Injectable } from '@angular/core';
-import { BehaviorSubject } from 'rxjs';
-import { Task, BoardColumn, TaskTest, Subtask } from './task.interface';
-import { Firestore } from '@angular/fire/firestore';
-import { collection, doc } from 'firebase/firestore';
-=======
 import { Injectable, inject } from '@angular/core';
 import { BehaviorSubject, Observable } from 'rxjs';
 import {
@@ -24,8 +17,7 @@
   UpdateData,
   PartialWithFieldValue,
 } from '@angular/fire/firestore';
-import { Task, BoardColumn } from './task.interface';
->>>>>>> b5344f47
+import { Task, BoardColumn, TaskTest, Subtask } from './task.interface';
 
 interface FirebaseTaskData {
   title: string;
@@ -39,6 +31,8 @@
 }
 
 type FirebaseTaskUpdate = PartialWithFieldValue<DocumentData>;
+import { Firestore } from '@angular/fire/firestore';
+import { collection, doc } from 'firebase/firestore';
 
 @Injectable({
   providedIn: 'root'
@@ -56,28 +50,9 @@
     { id: '4', title: 'Done', status: 'done', tasks: [] }
   ];
 
-<<<<<<< HEAD
   tasks: TaskTest[] = [];
 
   constructor(private firestore: Firestore) {
-    this.loadDummyData();
-  }
-
-  getTasksRef(){
-    return collection(this.firestore, 'tasks')
-  }
-
-  getTaskDocRef(taskId:string) {
-    return doc(this.getTasksRef(), taskId);
-  }
-
-
-
-
-
-
-=======
-  constructor() {
     this.initializeTaskListener();
   }
 
@@ -121,6 +96,19 @@
     };
   }
 
+  getTasksRef(){
+    return collection(this.firestore, 'tasks')
+  }
+
+  getTaskDocRef(taskId:string) {
+    return doc(this.getTasksRef(), taskId);
+  }
+
+
+
+
+
+
   /**
    * Gets the Firebase tasks collection reference
    */
@@ -138,7 +126,6 @@
   /**
    * Gets columns with current tasks
    */
->>>>>>> b5344f47
   getColumns(): BoardColumn[] {
     const tasks = this.tasksSubject.getValue();
     return this.columns.map(column => ({
@@ -146,17 +133,6 @@
       tasks: tasks.filter(task => task.status === column.status)
     }));
   }
-<<<<<<< HEAD
-  
-  // Dummy Data Test
-  addTask(task: Omit<Task, 'id'>): void {
-    const newTask: Task = {
-      ...task,
-      id: Date.now().toString() + Math.random().toString(36).substr(2, 9)
-    };
-    const currentTasks = this.tasksSubject.getValue();
-    this.tasksSubject.next([...currentTasks, newTask]);
-=======
 
   /**
    * Adds a new task to Firebase
@@ -169,7 +145,6 @@
       console.error('Error adding task:', error);
       throw error;
     }
->>>>>>> b5344f47
   }
 
   /**
