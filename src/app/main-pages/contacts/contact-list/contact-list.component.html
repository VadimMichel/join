<section>
    <div class="contact-list-header">
        <button class="add-contact-btn" (click)="openAddContactDialog()">
            <span class="add-icon">+</span>
            Kontakt hinzufügen
        </button>
    </div>

<<<<<<< HEAD
    @for (item of (contactDataService.contacts$ | async); track item.id) {
        <div class="contact-item" (click)="openContactDetail(item.id)">
            <div
                class="contact-icon" 
                [style.background-color]="getRandomColor(item.name)">
                {{ getInitials(item.name) }}
            </div>
            <div>
            <p>{{ item.name }}</p>
            <a href="mailto:{{ item.email }}" (click)="$event.stopPropagation()">{{ item.email }}</a>
            </div>
        </div>
=======
    @for (letter of alphabet; track $index) {

        
        @for (item of (contactDataService.contacts$ | async); track item.id) {

            @if(letter == getfirstletter(item.name)){
                <div class="contact-item" (click)="openContactDetail(item.id)">
                <p>
                    {{ item['name'] }}
                </p>
                    <a href="mailto:{{item['email']}}" (click)="$event.stopPropagation()">{{item['email']}}</a>
                </div>
            }
        }
>>>>>>> 51ace112
    }
    
    
</section>
<|MERGE_RESOLUTION|>--- conflicted
+++ resolved
@@ -5,11 +5,14 @@
             Kontakt hinzufügen
         </button>
     </div>
+    @for (letter of alphabet; track $index) {
 
-<<<<<<< HEAD
-    @for (item of (contactDataService.contacts$ | async); track item.id) {
-        <div class="contact-item" (click)="openContactDetail(item.id)">
-            <div
+        
+        @for (item of (contactDataService.contacts$ | async); track item.id) {
+
+            @if(letter == getfirstletter(item.name)){
+                <div class="contact-item" (click)="openContactDetail(item.id)">
+                    <div
                 class="contact-icon" 
                 [style.background-color]="getRandomColor(item.name)">
                 {{ getInitials(item.name) }}
@@ -18,24 +21,10 @@
             <p>{{ item.name }}</p>
             <a href="mailto:{{ item.email }}" (click)="$event.stopPropagation()">{{ item.email }}</a>
             </div>
-        </div>
-=======
-    @for (letter of alphabet; track $index) {
-
-        
-        @for (item of (contactDataService.contacts$ | async); track item.id) {
-
-            @if(letter == getfirstletter(item.name)){
-                <div class="contact-item" (click)="openContactDetail(item.id)">
-                <p>
-                    {{ item['name'] }}
-                </p>
-                    <a href="mailto:{{item['email']}}" (click)="$event.stopPropagation()">{{item['email']}}</a>
                 </div>
             }
         }
->>>>>>> 51ace112
     }
     
     
-</section>
+</section>