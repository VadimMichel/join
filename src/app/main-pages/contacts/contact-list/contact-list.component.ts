import { Component, Output, EventEmitter, OnInit } from '@angular/core';
import { ContactDataService } from '../../contact-data.service';
import { CommonModule } from '@angular/common';
import { getRandomColor } from '../../../shared/color-utils';

@Component({
  selector: 'app-contact-list',
  imports: [CommonModule],
  templateUrl: './contact-list.component.html',
  styleUrl: './contact-list.component.scss'
})
export class ContactListComponent implements OnInit{
  @Output() contactSelected = new EventEmitter<string>();
  @Output() addContactRequested = new EventEmitter<void>();

   alphabet: string[] = [];

  constructor(
    public contactDataService: ContactDataService
  ) {}
  ngOnInit(): void {
    for (let i = 65; i <= 90; i++) {
      this.alphabet.push(String.fromCharCode(i));
    }
  }

  openContactDetail(contactId: string) {
    this.contactSelected.emit(contactId);
  }

  openAddContactDialog() {
    this.addContactRequested.emit();
  }

<<<<<<< HEAD
  getInitials(name: string): string {
    return name
      .split(' ') // Split the name into words
      .map(word => word.charAt(0)) // Get the first character of each word
      .join(''); // Join the characters to form initials
  }

  getRandomColor(name: string): string {
    return getRandomColor(name); // Use the shared utility function
=======
  getfirstletter(name:string){
    return name.charAt(0);
>>>>>>> 51ace112
  }
}<|MERGE_RESOLUTION|>--- conflicted
+++ resolved
@@ -32,7 +32,6 @@
     this.addContactRequested.emit();
   }
 
-<<<<<<< HEAD
   getInitials(name: string): string {
     return name
       .split(' ') // Split the name into words
@@ -42,9 +41,9 @@
 
   getRandomColor(name: string): string {
     return getRandomColor(name); // Use the shared utility function
-=======
+  }
+
   getfirstletter(name:string){
     return name.charAt(0);
->>>>>>> 51ace112
   }
 }