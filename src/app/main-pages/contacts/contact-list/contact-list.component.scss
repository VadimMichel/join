--- conflicted
+++ resolved
@@ -108,7 +108,6 @@
   margin-bottom: 8px;
 }
 
-<<<<<<< HEAD
 @media(max-width:1200px){
   section{
     height: calc(100vh - 176px);
@@ -126,43 +125,5 @@
   section{
     
     width:100%;
-=======
-@media (max-width: 768px) {
-  section {
-    width: 100%;
-    height: 100vh;
-    padding: 16px;
-  }
-  
-  .contact-list-header {
-    padding: 10px 0;
-  }
-  
-  .add-contact-btn {
-    position: fixed;
-    bottom: 100px;
-    right: 24px;
-    width: 56px;
-    height: 56px;
-    border-radius: 50%;
-    z-index: 1000;
-    padding: 0;
-    gap: 0;
-    box-shadow: 0 4px 12px rgba(0, 0, 0, 0.15);
-    
-    .btn-text {
-      display: none;
-    }
-    
-    .btn-icon {
-      width: 28px;
-      height: 28px;
-    }
-    
-    &:hover {
-      transform: scale(1.05);
-      box-shadow: 0 6px 16px rgba(0, 0, 0, 0.2);
-    }
->>>>>>> b7774f83
   }
 }