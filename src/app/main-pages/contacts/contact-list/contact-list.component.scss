--- conflicted
+++ resolved
@@ -2,19 +2,11 @@
 @use "./../../../../styles/mixins" as *;
 @use "./../../../../styles/_variables" as *;
 
-<<<<<<< HEAD
 section{
   border-top: 1px solid rgba(0, 0, 0, 0.1);
   width: 456px;
   height: calc(100vh - 96px);
   padding: min(5%, 32px);
-=======
-section {
-  border-top: 1px solid rgba(0, 0, 0, 0.1);
-  width: 456px;
-  height: calc(100vh - 96px);
-  padding: 32px;
->>>>>>> 9d0e3986
   @include dFlex($fd: column, $jc: flex-start, $ai: stretch);
   overflow-y: auto;
   box-shadow: 4px 4px 4px rgba(0, 0, 0, 0.1);
@@ -161,17 +153,6 @@
   }
 }
 
-<<<<<<< HEAD
-@media(max-width:955px){
-  section{
-    width:clamp(395px, calc(47vw + 1rem), 456px);
-  }
-}
-
-@media(max-width:815px){
-  section{
-    width:100%;
-=======
 @media (max-width: 955px) {
   section {
     width: clamp(395px, calc(47vw + 1rem), 456px);
@@ -181,8 +162,8 @@
 @media (max-width: 815px) {
   section {
     width: 100%;
->>>>>>> 9d0e3986
   }
+}
 
   .desktop-only {
     display: none !important;
