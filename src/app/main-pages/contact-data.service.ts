import { Firestore, collection, doc, collectionData, onSnapshot, docData, addDoc, deleteDoc, updateDoc } from '@angular/fire/firestore';
import { Injectable, inject } from '@angular/core';
import { Observable } from 'rxjs';

@Injectable({
  providedIn: 'root'
})
export class ContactDataService {

  firestore = inject(Firestore);
<<<<<<< HEAD
  items$ = collectionData(this.getContactRef(), { idField: 'id' });
=======
  unsubList;
  contactlist: any[] = [];
>>>>>>> 6b5e285a

  constructor() {
    this.unsubList = onSnapshot(this.getContactRef(), (list) => {
      this.contactlist = [];
      list.forEach(element => {
      this.contactlist.push(element.data())
      console.log(element.data())
      })
    })
  }

  ngonDestroy(){
    this.unsubList();
  }

  getContactRef(){
    return collection(this.firestore, 'contacts');
  }

  getSingleDocRef(colId:string, docId:string){
    return doc(collection(this.firestore, colId), docId)
  }

  getContactById(id: string): Observable<any> {
    const docRef = doc(this.firestore, 'contacts', id);
    return docData(docRef, { idField: 'id' });
  }

  async addContact(contactData: any): Promise<void> {
    try {
      await addDoc(this.getContactRef(), contactData);
    } catch (error) {
      console.error('Error adding contact:', error);
      throw error;
    }
  }

  async deleteContact(contactId: string): Promise<void> {
    try {
      const docRef = doc(this.firestore, 'contacts', contactId);
      await deleteDoc(docRef);
    } catch (error) {
      console.error('Error deleting contact:', error);
      throw error;
    }
  }

  async updateContact(contactId: string, contactData: any): Promise<void> {
    try {
      const docRef = doc(this.firestore, 'contacts', contactId);
      await updateDoc(docRef, contactData);
    } catch (error) {
      console.error('Error updating contact:', error);
      throw error;
    }
  }
}<|MERGE_RESOLUTION|>--- conflicted
+++ resolved
@@ -8,15 +8,11 @@
 export class ContactDataService {
 
   firestore = inject(Firestore);
-<<<<<<< HEAD
-  items$ = collectionData(this.getContactRef(), { idField: 'id' });
-=======
   unsubList;
   contactlist: any[] = [];
->>>>>>> 6b5e285a
 
   constructor() {
-    this.unsubList = onSnapshot(this.getContactRef(), (list) => {
+    this.unsubList = onSnapshot(this.getContactRef(), { idField: 'id' }, (list) => {
       this.contactlist = [];
       list.forEach(element => {
       this.contactlist.push(element.data())
