--- conflicted
+++ resolved
@@ -27,27 +27,18 @@
       font-size: 61px;
       font-weight: 700;
     }
-<<<<<<< HEAD
     > .accent-line {
       width: 150px;
       height: 3px;
       background-color: $light-blue;
       border-radius: 4px;
-=======
-}
-
-form{
-    width: clamp(300px, calc(34vw + 20px), 422px);
-    >div{
-        margin-bottom: 24px;
->>>>>>> 3745609e
     }
   }
 }
 
 form {
   margin-top: 32px;
-  width: 422px;
+  width: clamp(300px, calc(34vw + 20px), 422px);
   > div {
     margin-bottom: 24px;
   }
@@ -117,6 +108,16 @@
   );
 }
 
+@media(max-width: 1400px){
+    section{
+        >div:nth-child(1){
+            left: 0px;
+            top: -32px;
+        }
+
+    }
+}
+
 // #region Media Queries
 @media (max-width: 768px) {
   section {
@@ -160,7 +161,6 @@
   }
 }
 
-<<<<<<< HEAD
 // #endregion
 
 // .btn-wrapper {
@@ -172,26 +172,4 @@
 //   }
 //   > button:nth-child(2) {
 //     font-size: 18px;
-//   }
-=======
-.error-checkbox{
-    @include styled-checkbox(
-        $main-color: $blue,
-        $check-color: white,
-        $unchecked-bg: transparent,
-        $unchecked-border: $error-red,
-        $checked-bg: White,
-        $checked-border: $blue
-    );
-}
-
-@media(max-width: 1400px){
-    section{
-        >div:nth-child(1){
-            left: 0px;
-            top: -32px;
-        }
-
-    }
-}
->>>>>>> 3745609e
+//   }