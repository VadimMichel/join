import { CommonModule } from '@angular/common';
import { Component } from '@angular/core';
import { FormsModule } from '@angular/forms';
import { AuthenticationService } from '../services/authentication.service';
import { Router } from '@angular/router';
import { ContactDataService } from '../../main-pages/shared-data/contact-data.service';

@Component({
  selector: 'app-register',
  imports: [CommonModule, FormsModule],
  templateUrl: './register.component.html',
  styleUrl: './register.component.scss',
})
export class RegisterComponent {
  // #region Properties
  userName: string = '';
  email: string = '';
  password: string = '';
  confirmPassword: string = '';
  confirmprivacyPolicy: boolean = false;
  errorMessage: string = ''; // Diese Message können wir dem User anzeigen, damit er weiß, was schiefgegangen ist. Z. B. "This email is already taken"
  showPassword: boolean = false;
  showPasswordConfirm: boolean = false;
  passwordInput: boolean = false;
  passwordInputConfirm: boolean = false;
  confirmPrivacyPolicy: boolean = false;
  manualChange: boolean = false;
  // #endregion

<<<<<<< HEAD
  constructor(private authenticationService: AuthenticationService, 
    private router: Router,
    private contactDataService : ContactDataService
  ) {}
=======
  constructor(private authenticationService: AuthenticationService, private router: Router, private contactDataService: ContactDataService) {}
>>>>>>> 5cf6e363

  // #region Auth Methods
  async onSignUp() {
    try {
      await this.authenticationService.signUp(this.email, this.password);
      await this.contactDataService.addContact(
        {
          name: this.userName,
          email: this.email,
          phone: "",
        }
      );
      this.router.navigate(['/auth/login']); // Sobald vorhanden zu Summary navigieren
      this.contactDataService.signUpButtonVisible = true;
    } catch (error) {
      this.errorMessage = (error as Error).message;
      console.log(this.errorMessage); // Nur für Testzwecke hier. Kann entfernt werden, sobald Toast-Message oder ähnliches für User funktioniert
    }
  }
  // #endregion

  togglePasswordVisibility(input: 'showPassword' | 'showPasswordConfirm', inputElement: HTMLInputElement){
    if(input == 'showPassword'){
      this.showPassword = !this.showPassword;
      inputElement.focus();
    }if(input == 'showPasswordConfirm')
      this.showPasswordConfirm = !this.showPasswordConfirm;
      inputElement.focus();
  }

  onLinkHover(hovering: boolean) {
    if (!this.manualChange) {
      this.confirmprivacyPolicy = hovering;
    }
  }

  togleManualChange(){
    this.manualChange =!this.manualChange;
  }

  goBackToLogin(){
    this.router.navigateByUrl('/auth/login');
    this.contactDataService.signUpButtonVisible = true;
  }
}<|MERGE_RESOLUTION|>--- conflicted
+++ resolved
@@ -27,14 +27,10 @@
   manualChange: boolean = false;
   // #endregion
 
-<<<<<<< HEAD
   constructor(private authenticationService: AuthenticationService, 
     private router: Router,
     private contactDataService : ContactDataService
   ) {}
-=======
-  constructor(private authenticationService: AuthenticationService, private router: Router, private contactDataService: ContactDataService) {}
->>>>>>> 5cf6e363
 
   // #region Auth Methods
   async onSignUp() {
