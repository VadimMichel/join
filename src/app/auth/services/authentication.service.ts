import {
  EnvironmentInjector,
  inject,
  Injectable,
  runInInjectionContext,
} from '@angular/core';
import {
  createUserWithEmailAndPassword,
  signInWithEmailAndPassword,
  signOut,
  Auth,
  UserCredential,
} from '@angular/fire/auth';
import { onAuthStateChanged, signInAnonymously, User } from 'firebase/auth';
import { BehaviorSubject } from 'rxjs';

@Injectable({
  providedIn: 'root',
})
export class AuthenticationService {
  // #region Properties

  /**
   * Angular EnvironmentInjector used to run asynchronous operations
   * within the correct injection context.
   */
  private readonly injector = inject(EnvironmentInjector);

  /**
   * Emits the current authentication state of the user.
   * `true` if a user is signed in, `false` otherwise.
   */
  private authStateSubject = new BehaviorSubject<boolean>(false);
  // #endregion

  currentUser: User | null = null;

  /**
   * Creates an instance of the AuthenticationService and triggers the setup of the authentication state listener.
   *
   * @param auth The Firebase Auth instance injected via Angular's DI.
   */
  constructor(private auth: Auth) {
    this.initAuthStateListener();
  }

  // #region Initialization
  initAuthStateListener(): void {
    onAuthStateChanged(this.auth, (user) => {
      if (user) {
        console.log('Signed in user (null = guest): ', user.email);
        this.authStateSubject.next(true);
        this.currentUser = user;
      } else {
        console.log('No user signed in.');
        this.authStateSubject.next(false);
      }
    });
  }
  // #endregion

  // #region Sign Up
  async signUp(email: string, password: string): Promise<UserCredential> {
    try {
      return await runInInjectionContext(this.injector, () =>
        createUserWithEmailAndPassword(this.auth, email, password)
      );
    } catch (error: unknown) {
    console.error(error);
    throw new Error(this.handleFirebaseAuthError(error));
    }
  }
  // #endregion

  // #region Sign In
  async signIn(email: string, password: string): Promise<UserCredential> {
    try {
      const result: UserCredential = await runInInjectionContext(
        this.injector,
        () => signInWithEmailAndPassword(this.auth, email, password)
      );
      return result;
    } catch (error: unknown) {
      console.error(error);
    throw new Error(this.handleFirebaseAuthError(error));
    }
  }

  async guestSignIn(): Promise<UserCredential> {
    try {
      return await runInInjectionContext(this.injector, () =>
        signInAnonymously(this.auth)
      );
    } catch (error) {
      console.error(error);
      throw new Error('Could not log-in anonymously');
    }
  }
  // #endregion

  // #region Sign Out
  async logout(): Promise<void> {
    try {
      await runInInjectionContext(this.injector, () => signOut(this.auth));
    } catch (error) {
      console.error(error);
      throw new Error('Something went wrong');
    }
  }
  // #endregion

  // #region State & Access
  isAuthenticated(): boolean {
    return this.authStateSubject.value;
  }

  /**
   * Check if the current user is a guest (anonymous) user
   */
  isGuestUser(): boolean {
    return this.auth.currentUser?.isAnonymous ?? false;
  }

  /**
   * Check if the current user is a regular (non-anonymous) user
   */
  isRegularUser(): boolean {
    return this.isAuthenticated() && !this.isGuestUser();
  }

<<<<<<< HEAD
  private handleFirebaseAuthError(error: unknown): string {
  const err = error as { code?: string };

  switch (err.code) {
    case 'auth/invalid-email':
      return 'Please enter a valid email address.';
    case 'auth/user-disabled':
      return 'This account has been disabled.';
    case 'auth/user-not-found':
      return 'No account found with this email address.';
    case 'auth/wrong-password':
      return 'Incorrect password. Please try again.';
    case 'auth/too-many-requests':
      return 'Too many failed login attempts. Please wait a moment and try again.';
    case 'auth/email-already-in-use':
      return 'This email address is already in use.';
    case 'auth/operation-not-allowed':
      return 'Email/password registration is currently disabled.';
    case 'auth/weak-password':
      return 'Your password is too weak. It must be at least 6 characters.';
    case 'auth/network-request-failed':
      return 'Network error – please check your internet connection.';
    case 'auth/internal-error':
      return 'An internal error occurred. Please try again later.';
    case 'auth/argument-error':
      return 'Invalid input. Please check your email and password.';
    case 'auth/popup-closed-by-user':
      return 'The sign-in popup was closed before completing the process.';
    case 'auth/cancelled-popup-request':
      return 'Another sign-in attempt is already in progress.';
    case 'auth/popup-blocked':
      return 'The sign-in popup was blocked by your browser.';
    default:
      console.warn('Unhandled Firebase Auth error:', error);
      return 'An unknown error occurred. Please try again.';
  }
}
=======
  isEmailOfCurrentUser(email: string): boolean {
    if (this.currentUser !== null) {
      return email === this.currentUser.email;
    } else {
      return false;
    }
  }
>>>>>>> 97a89b12
  // #endregion
}<|MERGE_RESOLUTION|>--- conflicted
+++ resolved
@@ -128,7 +128,6 @@
     return this.isAuthenticated() && !this.isGuestUser();
   }
 
-<<<<<<< HEAD
   private handleFirebaseAuthError(error: unknown): string {
   const err = error as { code?: string };
 
@@ -166,7 +165,6 @@
       return 'An unknown error occurred. Please try again.';
   }
 }
-=======
   isEmailOfCurrentUser(email: string): boolean {
     if (this.currentUser !== null) {
       return email === this.currentUser.email;
@@ -174,6 +172,5 @@
       return false;
     }
   }
->>>>>>> 97a89b12
   // #endregion
 }