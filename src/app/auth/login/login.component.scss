--- conflicted
+++ resolved
@@ -104,10 +104,7 @@
   }
 
   form {
-<<<<<<< HEAD
     width: clamp(15.5em, 38.839vw + 7.732em, 26.375em);
-=======
->>>>>>> 3745609e
 
     div {
       input {
